import csv
import glob
import io
from logging import getLogger
import os
import re
import tempfile
from typing import Union, NoReturn, Optional, List

from jageocoder.dataset import Dataset
from jageocoder.itaiji import converter as itaiji_converter
from jageocoder.tree import AddressTree
from jageocoder.node import AddressNode


logger = getLogger(__name__)


class DataManager(object):
    """
    Manager class to register the converted formatted text data
    into the database.

    Attributes
    ----------
    db_dir: PathLike object
        The directory path where the database files will be located.
    text_dir: PathLike object
        The directory path where the text data is located.
    targets: list[str]
        List of prefecture codes (JISX0401) to be processed.
    """

    # Regular expression
    re_float = re.compile(r'^\-?\d+\.?\d*$')
    re_address = re.compile(r'^(\d+);(.*)$')

    def __init__(self,
                 db_dir: Union[str, bytes, os.PathLike],
                 text_dir: Union[str, bytes, os.PathLike],
                 targets: Optional[List[str]] = None) -> NoReturn:
        """
        Initialize the manager.

        Parameters
        ----------
        db_dir: PathLike object
            The directory path where the database files will be located.
        text_dir: PathLike object
            The directory path where the text data is located.
        targets: list[str]
            List of prefecture codes (JISX0401) to be processed.
            If omitted, all prefectures will be processed.
        """

        self.db_dir = db_dir
        self.text_dir = text_dir
        self.targets = targets
        self.targets = targets
        if self.targets is None:
            self.targets = ['{:02d}'.format(x) for x in range(1, 48)]

        os.makedirs(self.db_dir, mode=0o755, exist_ok=True)

        self.tmp_text = None
        self.tree = AddressTree(db_dir=self.db_dir, mode='w')
        self.engine = self.tree.engine
        self.session = self.tree.session
        self.root_node = self.tree.get_root()
        self.nodes = {}
        self.cur_id = self.root_node.id
        self.prev_names = []

    def write_datasets(self, converters: list) -> NoReturn:
        """
        Write dataset metadata to 'dataset' table.
        """
        for converter in converters:
            dataset = Dataset(
                id=converter.priority,
                title=converter.dataset_name,
                url=converter.dataset_url,
            )
            self.session.add(dataset)

        self.session.commit()

    def register(self) -> NoReturn:
        """
        Process prefectures in the target list.

        - Open a new temp file,
        - Read records from text files, sort them,
          and output them to the temp file,
        - Then, write them to the database.
        """
        for prefcode in self.targets:
            self.open_tmpfile()
            self.sort_data(prefcode=prefcode)
            self.write_database()

        # Create other tables
        self.tree.create_reverse_index()
        self.tree.create_note_index_table()

    def create_index(self) -> NoReturn:
        """
        Create relational index and trie index.
        """
        self.tree.create_tree_index()
        # self.tree.create_trie_index()

    def open_tmpfile(self) -> NoReturn:
        """
        Create a temporary file to store the sorted text.
        If it has already been created, delete it and create a new one.
        """
        if self.tmp_text:
            self.tmp_text.close()

        self.tmp_text = tempfile.TemporaryFile(mode='w+b')

    def sort_data(self, prefcode: str) -> NoReturn:
        """
        Read records from text files that matches the specified
        prefecture code, sort the records,
        and output them to the temp file.

        Parameters
        ----------
        prefcode: str
            The target prefecture code (JISX0401).
        """
        logger.info('Sorting text data in {}'.format(
            os.path.join(self.text_dir, prefcode + '_*.txt')))
        records = []
        for filename in glob.glob(
                os.path.join(self.text_dir, prefcode + '_*.txt')):
            with open(filename, mode='rb') as fb_in:
                for line in fb_in:
                    records.append(line)

        records.sort()
        for record in records:
            self.tmp_text.write(record)

    def write_database(self) -> NoReturn:
        """
        Generates records that can be output to a database
        from sorted and formatted text in the temporary file,
        and bulk inserts them to the database.
        """
        self.tmp_text.seek(0)
        self.buffer = []
        fp = io.TextIOWrapper(self.tmp_text, encoding='utf-8', newline='')
        reader = csv.reader(fp)
        for args in reader:
            self.process_line(args)

        if len(self.buffer) > 0:
            self.session.execute(
                AddressNode.__table__.insert(),
                self.buffer)
            self.session.commit()

    def get_next_id(self):
        """
        Get the next serial id.
        """
        self.cur_id += 1
        return self.cur_id

    def process_line(self, args: List[str]) -> NoReturn:
        """
        Processes a single line of data.

        Parameters
        ----------
        args: [str]
            Arguments in a line of formatted text data,
            including names of address elements, x and y values,
            and notes.
        """
        try:
            if self.re_float.match(args[-1]) and \
                    self.re_float.match(args[-2]):
                names = args[0:-2]
                x = float(args[-2])
                y = float(args[-1])
                note = None
            else:
                names = args[0:-3]
                x = float(args[-3])
                y = float(args[-2])
                note = str(args[-1])
<<<<<<< HEAD
        except ValueError as e:
            logger.debug(str(e) + "; args = '{}'".format(args))
            raise e
=======

        except ValueError as e:
            logger.warning(str(e))
            logger.warning("while processing '{}'. (Skipped)".format(args))
            return
>>>>>>> ec375b90

        if names[-1][0] == '!':
            priority = int(names[-1][1:])
            names = names[0:-1]

        self.add_elements(
            names=names,
            x=x, y=y,
            note=note,
            priority=priority)

    def add_elements(
            self,
            names: List[str],
            x: float,
            y: float,
            note: Optional[str],
            priority: Optional[int]) -> NoReturn:
        """
        Format the address elements into a form that can be registered
        in the database. The parent_id is also calculated and assigned.

        Parameters
        ----------
        names: [str]
            Names of the address element.
        x: float
            The X value (longitude)
        y: float
            The Y value (latitude)
        note: str, optional
            Note
        priority: int, optional
            Source priority of this data.
        """

        def gen_key_from_names(names: List[str]) -> str:
            return ','.join(names)

        # Check duprecate addresses.
        key = gen_key_from_names(names)
        if key in self.nodes:
            # logger.debug("Skip duprecate record: {}".format(key))
            return

        # Delete unnecessary cache.
        if len(names) <= len(self.prev_names):
            for i in range(len(names) - 1, len(self.prev_names)):
                key = gen_key_from_names(self.prev_names[0:i+1])
                del self.nodes[key]

        # Add unregistered address elements to the buffer
        parent_id = self.root_node.id
        for i, name in enumerate(names):
            key = gen_key_from_names(names[0:i + 1])
            if key in self.nodes:
                parent_id = self.nodes[key]
                continue

            m = self.re_address.match(name)
            level = m.group(1)
            name = m.group(2)
            new_id = self.get_next_id()
            name_index = itaiji_converter.standardize(name)

            values = {
                'id': new_id,
                'name': name,
                'name_index': name_index,
                'x': x,
                'y': y,
                'level': level,
                'priority': priority,
                'note': note if i == len(names) - 1 else '',
                'parent_id': parent_id,
            }

            self.buffer.append(values)
            self.nodes[key] = new_id
            self.prev_names = names
            parent_id = new_id


if __name__ == '__main__':
    manager = DataManager(
        db_dir='dbtest',
        text_dir='output',
        targets=['13'])
    manager.register()
    manager.create_index()<|MERGE_RESOLUTION|>--- conflicted
+++ resolved
@@ -193,17 +193,9 @@
                 x = float(args[-3])
                 y = float(args[-2])
                 note = str(args[-1])
-<<<<<<< HEAD
         except ValueError as e:
             logger.debug(str(e) + "; args = '{}'".format(args))
             raise e
-=======
-
-        except ValueError as e:
-            logger.warning(str(e))
-            logger.warning("while processing '{}'. (Skipped)".format(args))
-            return
->>>>>>> ec375b90
 
         if names[-1][0] == '!':
             priority = int(names[-1][1:])
